--- conflicted
+++ resolved
@@ -160,19 +160,12 @@
                     if (object_pose != None):
                         rospy.logwarn('Adding the recognized object ' +
                                       'with most confident model.')
-<<<<<<< HEAD
-                        self._add_new_object(object_pose, # pose
-                            Vector3(0.2, 0.2, 0.2), # dimensions
-                            True, # is_recognized
-                            object_list.meshes[i]) # mesh
-=======
                         self._add_new_object(
                             object_pose,
                             Vector3(0.2, 0.2, 0.2),
                             True,
                             object_list.meshes[i],
                             object_list.graspable_objects[i])
->>>>>>> 637ea5f2
                 else:
                     rospy.logwarn('... this is not a recognition result, ' +
                                   'it is probably just segmentation.')
@@ -180,15 +173,6 @@
                     bbox = self._bb_service(cluster)
                     cluster_pose = bbox.pose.pose
                     if (cluster_pose != None):
-<<<<<<< HEAD
-                        rospy.loginfo('Adding unrecognized object with\n' +
-                            '- pose: ' + World.pose_to_string(cluster_pose) +
-                            '- dimensions: ' + str(bbox.box_dims) + 
-                            '- in ref frame: ' + str(bbox.pose.header.frame_id))
-                        self._add_new_object(cluster_pose, # pose
-                            bbox.box_dims, # dimensions
-                            False) # is_recognized
-=======
                         rospy.loginfo('Adding unrecognized object with pose:' +
                             World.pose_to_string(cluster_pose) + '\n' +
                             'In ref frame' + str(bbox.pose.header.frame_id))
@@ -198,7 +182,6 @@
                             False,
                             None,
                             object_list.graspable_objects[i])
->>>>>>> 637ea5f2
         else:
             rospy.logwarn('... but the list was empty.')
         self._lock.release()
