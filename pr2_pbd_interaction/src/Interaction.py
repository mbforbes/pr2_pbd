--- conflicted
+++ resolved
@@ -55,15 +55,10 @@
         Interaction._copy_seeds(n_tasks)
 
         # Set up for current task
-<<<<<<< HEAD
-        self.task_no = 3
-        self.score_func = -1 # start invalid; should click to load first
-=======
         self.task_no = 1
         self.cur_score_func = -1 # start invalid; should click to load first
         self.score_funcs = [self.score_confidence, self.score_distance, \
             self.score_compactness]
->>>>>>> 8eb372c1
         rospy.set_param('data_directory', Interaction._get_data_dir(
             self.task_no))
 
@@ -315,14 +310,6 @@
         col_nun_user  = 7 # original n. unreachable that user's act. started w/
         col_score     = 8 # originally user's confidence; replaced with dist.
 
-<<<<<<< HEAD
-        # We might not have any feasible; if so, return empty result.
-        if len(feasibile_data) == 0:
-            return (None, None), ScoreResultList([])
-
-        # Sort by user confidence.
-=======
->>>>>>> 8eb372c1
         # Thanks to http://stackoverflow.com/questions/2828059/sorting-arrays-
         #     in-numpy-by-column
         # http://stackoverflow.com/questions/6771428/most-efficient-way-to-
